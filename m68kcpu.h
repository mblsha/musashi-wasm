--- conflicted
+++ resolved
@@ -1499,20 +1499,11 @@
 
 static inline void m68ki_jump_vector(uint vector)
 {
-<<<<<<< HEAD
 	/* Read the vector address without clobbering PC, then jump */
 	uint32_t pre_pc = REG_PC;
 	uint32_t vector_addr = (vector<<2) + REG_VBR;
 	uint32_t new_pc = m68ki_read_data_32(vector_addr);
 	musashi_notify_vector_jump(vector, new_pc, pre_pc);
-=======
-	/* Read the vector address from the vector table.
-	 * On 68000, VBR is always 0.
-	 * CRITICAL: Don't overwrite PC before reading! */
-	uint32_t vector_addr = (vector<<2) + REG_VBR;
-	uint32_t new_pc = m68ki_read_data_32(vector_addr);
-	/* Now jump to the vector handler */
->>>>>>> 478dc2f3
 	m68ki_jump(new_pc);
 }
 
