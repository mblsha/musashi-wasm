--- conflicted
+++ resolved
@@ -186,7 +186,6 @@
     EXPECT_TRUE((sr & 0x04) != 0) << "Zero flag should be set";
 }
 
-<<<<<<< HEAD
 // Ensure that after writing reset vectors and pulsing reset, the CPU starts
 // fetching instructions from the vector-specified PC (user code), not a vector
 // in a high BIOS region. This relies on the core reading vectors without
@@ -231,18 +230,11 @@
     EXPECT_LT(pc1, 0x00C00000u);
 }
 
-// Test interrupt handling (basic)
-TEST_F(M68kTest, InterruptBasics) {
-    // Current interrupt mask is 7 (all masked)
-    unsigned int sr = m68k_get_reg(NULL, M68K_REG_SR);
-    EXPECT_EQ((sr >> 8) & 7, 7) << "Interrupt mask should be 7";
-=======
 // Test interrupt handling with stack frame validation
 TEST_F(M68kTest, InterruptHandling) {
     // Set up interrupt vector for level 2 autovector (vector 26 = 0x68)
     // The autovector for IRQ 2 is at address 0x68 (26 * 4)
     write_long(0x68, 0x2000); // ISR at 0x2000
->>>>>>> 478dc2f3
     
     // Write ISR at 0x2000 that validates supervisor mode
     write_word(0x2000, 0x4E71); // NOP (for hook detection)
@@ -321,4 +313,4 @@
     // Verify stack was restored
     unsigned int final_sp = m68k_get_reg(NULL, M68K_REG_SP);
     EXPECT_EQ(final_sp, initial_sp) << "SP should return to original after RTE";
-}
+}